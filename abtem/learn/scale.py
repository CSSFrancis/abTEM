try:
    import cupy as xp
    from cupyx.scipy.ndimage import map_coordinates, zoom
except:
    import numpy as xp
    from scipy.ndimage import map_coordinates, zoom

import numpy as np
<<<<<<< HEAD
=======
from cupyx.scipy.ndimage import map_coordinates, zoom
from abtem.learn.postprocess import NonMaximumSuppression
from abtem.cudakernels import interpolate_radial_functions
from abtem.utils import cosine_window, polar_coordinates
>>>>>>> 133c8380

from abtem.cudakernels import interpolate_radial_functions
from abtem.learn.postprocess import NonMaximumSuppression

def periodic_smooth_decomposition(image):
    u = image
    v = u2v(u)
    v_fft = xp.fft.fft2(v)
    s = v2s(v_fft)
    s_i = xp.fft.ifft2(s)
    s_f = xp.real(s_i)
    p = u - s_f  # u = p + s
    return p, s_f


def u2v(u):
    v = xp.zeros(u.shape, dtype=u.dtype)
    v[..., 0, :] = u[..., -1, :] - u[..., 0, :]
    v[..., -1, :] = u[..., 0, :] - u[..., -1, :]

    v[..., :, 0] += u[..., :, -1] - u[..., :, 0]
    v[..., :, -1] += u[..., :, 0] - u[..., :, -1]
    return v


def v2s(v_hat):
    M, N = v_hat.shape[-2:]

    q = xp.arange(M).reshape(M, 1).astype(v_hat.dtype)
    r = xp.arange(N).reshape(1, N).astype(v_hat.dtype)

    den = (2 * xp.cos(xp.divide((2 * np.pi * q), M)) + 2 * xp.cos(xp.divide((2 * xp.pi * r), N)) - 4)

    for i in range(len(v_hat.shape) - 2):
        den = xp.expand_dims(den, 0)

    s = v_hat / den
    s[..., 0, 0] = 0
    return s


def periodic_smooth_decomposed_fft(image):
    p, s = periodic_smooth_decomposition(image)
    return xp.fft.fft2(p)


def image_as_polar_representation(image, inner=1, outer=None, symmetry=1, bins_per_symmetry=32):
    center = xp.array(image.shape[-2:]) // 2

    if outer is None:
        outer = (xp.min(center) // 2).item()

    n_radial = outer - inner
    n_angular = (symmetry // 2) * bins_per_symmetry

    radials = xp.linspace(inner, outer, n_radial)
    angles = xp.linspace(0, xp.pi, n_angular)

    polar_coordinates = center[:, None, None] + radials[None, :, None] * xp.array([xp.cos(angles), xp.sin(angles)])[:,
                                                                         None]
    polar_coordinates = polar_coordinates.reshape((2, -1))

    unrolled = map_coordinates(image, polar_coordinates, order=1)
    unrolled = unrolled.reshape((n_radial, n_angular))

    if symmetry > 1:
        unrolled = unrolled.reshape((unrolled.shape[0], symmetry // 2, -1)).sum(1)

    return unrolled


def find_hexagonal_spots(image, lattice_constant=None, min_sampling=None, max_sampling=None, bins_per_symmetry=32,
                         return_cartesian=False):
    if image.shape[0] != image.shape[1]:
        raise RuntimeError('image is not square')

    n = image.shape[0]

    if (lattice_constant is None) & ((min_sampling is not None) | (max_sampling is not None)):
        raise RuntimeError()

    k = n / lattice_constant * 2 / xp.sqrt(3)
    if min_sampling is None:
        inner = 1
    else:
        inner = int(xp.ceil(max(1, k * min_sampling)))

    if max_sampling is None:
        outer = None
    else:
        outer = int(xp.floor(min(n // 2, k * max_sampling)))

    f = periodic_smooth_decomposed_fft(image)
    f = xp.abs(xp.fft.fftshift(f)) ** 2

    unrolled = image_as_polar_representation(f, inner=inner, outer=outer, symmetry=6,
                                             bins_per_symmetry=bins_per_symmetry)

    # unrolled = unrolled - unrolled.mean(1)[:, None]
    # unrolled = unrolled - unrolled.min(1)[:, None]
    normalized = unrolled / (unrolled.mean(1, keepdims=True) + 1)
    normalized = normalized - normalized.mean(0, keepdims=True)  # [:, None]

<<<<<<< HEAD
    nms = NonMaximumSuppression(4, 0., max_num_maxima=2)
    maxima = xp.asarray(nms.predict(normalized))
=======
    nms = NonMaximumSuppression(3, 0., max_num_maxima=3)
    maxima = nms.predict(cp.asnumpy(normalized))
    maxima = cp.asarray((maxima))
>>>>>>> 133c8380

    #import matplotlib.pyplot as plt
    #plt.imshow(normalized.T)
    #plt.plot(*maxima.T, 'rx')
    #plt.show()

<<<<<<< HEAD
    spot_radial, spot_angle = maxima[xp.argmax(unrolled[maxima[:, 0], maxima[:, 1]])]
    # radial, angle = xp.unravel_index(xp.argmax(unrolled), unrolled.shape)
    spot_radial = spot_radial + inner + .5
=======
    spot_radial, spot_angle = maxima[cp.argmax(unrolled[maxima[:, 0], maxima[:, 1]])]
    # radial, angle = cp.unravel_index(cp.argmax(unrolled), unrolled.shape)
    spot_radial = spot_radial + inner #- .5
>>>>>>> 133c8380
    spot_angle = spot_angle / (bins_per_symmetry * 6) * 2 * np.pi

    if return_cartesian:
        angles = spot_angle + xp.linspace(0, 2 * np.pi, 6, endpoint=False)
        radial = xp.array(spot_radial)[None]
        return spot_radial, spot_angle, xp.array([xp.cos(angles) * radial + image.shape[0] // 2,
                                                  xp.sin(angles) * radial + image.shape[0] // 2]).T
    else:
        return spot_radial, spot_angle


def find_hexagonal_sampling(image, lattice_constant, min_sampling=None, max_sampling=None):
    if image.shape[0] != image.shape[1]:
        raise RuntimeError('image is not square')

    n = image.shape[0]

    radial, _ = find_hexagonal_spots(image, lattice_constant, min_sampling, max_sampling)
    return (radial * lattice_constant / n * np.sqrt(3) / 2).item()


class FourierSpaceScaleModel:

    def __init__(self, target_sampling):
        self._target_sampling = target_sampling
        self._spot_positions = None
        self._spot_radial = None
        self._sampling = None
        self._image = None

    def get_spots(self):
        if self._spot_positions is None:
            raise RuntimeError()
        return self._spot_positions

    def create_fourier_filter(self, function):
        return interpolate_radial_functions(function, self._spot_positions, self._image.shape[-2:],
                                            int(self._spot_radial))

    def create_band_pass_filter(self, width, rolloff=1):
        width = width / 2

        inner = self._spot_radial - width
        outer = self._spot_radial + width

        r = polar_coordinates(self._image.shape)

        mask = cosine_window(r, inner, rolloff=rolloff, invert=True)
        mask *= cosine_window(r, outer, rolloff=rolloff)
        return cp.fft.fftshift(mask)

    def create_low_pass_filter(self, displacement=0., rolloff=0.):
        cutoff = self._spot_radial - displacement
        r = polar_coordinates(self._image.shape)
        return cp.fft.fftshift(cosine_window(r, cutoff, rolloff=rolloff, invert=True))

    def rescale(self, images):
        return zoom(images, zoom=self._sampling / self._target_sampling, order=1)


class HexagonalFourierSpaceScaleModel(FourierSpaceScaleModel):

    def __init__(self, lattice_constant, target_sampling=None, min_sampling=None, max_sampling=None):
        self._lattice_constant = lattice_constant
        self._min_sampling = min_sampling
        self._max_sampling = max_sampling

        super().__init__(target_sampling=target_sampling)

    def _find_spots(self, image):
        self._spot_radial, _, self._spot_positions = find_hexagonal_spots(image, self._lattice_constant,
                                                                          min_sampling=self._min_sampling,
                                                                          max_sampling=self._max_sampling,
                                                                          return_cartesian=True)

    def predict(self, image):
        self._find_spots(image)
        self._image = image
        n = image.shape[0]
        self._sampling = (self._spot_radial * self._lattice_constant / n * np.sqrt(3) / 2).item()
        return self._sampling<|MERGE_RESOLUTION|>--- conflicted
+++ resolved
@@ -6,16 +6,10 @@
     from scipy.ndimage import map_coordinates, zoom
 
 import numpy as np
-<<<<<<< HEAD
-=======
-from cupyx.scipy.ndimage import map_coordinates, zoom
-from abtem.learn.postprocess import NonMaximumSuppression
-from abtem.cudakernels import interpolate_radial_functions
-from abtem.utils import cosine_window, polar_coordinates
->>>>>>> 133c8380
-
 from abtem.cudakernels import interpolate_radial_functions
 from abtem.learn.postprocess import NonMaximumSuppression
+from abtem.utils import cosine_window, polar_coordinates
+
 
 def periodic_smooth_decomposition(image):
     u = image
@@ -116,29 +110,25 @@
     normalized = unrolled / (unrolled.mean(1, keepdims=True) + 1)
     normalized = normalized - normalized.mean(0, keepdims=True)  # [:, None]
 
-<<<<<<< HEAD
+
     nms = NonMaximumSuppression(4, 0., max_num_maxima=2)
     maxima = xp.asarray(nms.predict(normalized))
-=======
-    nms = NonMaximumSuppression(3, 0., max_num_maxima=3)
-    maxima = nms.predict(cp.asnumpy(normalized))
-    maxima = cp.asarray((maxima))
->>>>>>> 133c8380
+
+    #nms = NonMaximumSuppression(3, 0., max_num_maxima=3)
+    #maxima = nms.predict(cp.asnumpy(normalized))
+    #maxima = cp.asarray((maxima))
+
 
     #import matplotlib.pyplot as plt
     #plt.imshow(normalized.T)
     #plt.plot(*maxima.T, 'rx')
     #plt.show()
 
-<<<<<<< HEAD
+
     spot_radial, spot_angle = maxima[xp.argmax(unrolled[maxima[:, 0], maxima[:, 1]])]
     # radial, angle = xp.unravel_index(xp.argmax(unrolled), unrolled.shape)
-    spot_radial = spot_radial + inner + .5
-=======
-    spot_radial, spot_angle = maxima[cp.argmax(unrolled[maxima[:, 0], maxima[:, 1]])]
-    # radial, angle = cp.unravel_index(cp.argmax(unrolled), unrolled.shape)
-    spot_radial = spot_radial + inner #- .5
->>>>>>> 133c8380
+    spot_radial = spot_radial + inner #+ .5
+
     spot_angle = spot_angle / (bins_per_symmetry * 6) * 2 * np.pi
 
     if return_cartesian:
